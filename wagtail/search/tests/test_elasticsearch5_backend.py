# -*- coding: utf-8 -*-
import datetime
import json
import unittest

import mock
from django.db.models import Q
from django.test import TestCase
from elasticsearch.serializer import JSONSerializer

from wagtail.tests.search import models
from wagtail.search.backends.elasticsearch5 import Elasticsearch5SearchBackend
from wagtail.search.query import MATCH_ALL

from .elasticsearch_common_tests import ElasticsearchCommonSearchBackendTests


class TestElasticsearch5SearchBackend(ElasticsearchCommonSearchBackendTests, TestCase):
    backend_path = 'wagtail.search.backends.elasticsearch5'

    # Broken
    @unittest.expectedFailure
<<<<<<< HEAD
    def test_filter_isnull_true(self):
        super(TestElasticsearch5SearchBackend, self).test_filter_isnull_true()
=======
    def test_delete(self):
        super(TestElasticsearch5SearchBackend, self).test_delete()
>>>>>>> 26d9fb42


class TestElasticsearch5SearchQuery(TestCase):
    def assertDictEqual(self, a, b):
        default = JSONSerializer().default
        self.assertEqual(
            json.dumps(a, sort_keys=True, default=default), json.dumps(b, sort_keys=True, default=default)
        )

    query_compiler_class = Elasticsearch5SearchBackend.query_compiler_class

    def test_simple(self):
        # Create a query
        query_compiler = self.query_compiler_class(models.Book.objects.all(), "Hello")

        # Check it
        expected_result = {'bool': {
            'filter': {'match': {'content_type': 'searchtests.Book'}},
            'must': {'multi_match': {'query': 'Hello', 'fields': ['_all', '_partials']}}
        }}
        self.assertDictEqual(query_compiler.get_query(), expected_result)

    def test_match_all(self):
        # Create a query
        query_compiler = self.query_compiler_class(models.Book.objects.all(), MATCH_ALL)

        # Check it
        expected_result = {'bool': {
            'filter': {'match': {'content_type': 'searchtests.Book'}},
            'must': {'match_all': {}}
        }}
        self.assertDictEqual(query_compiler.get_query(), expected_result)

    def test_and_operator(self):
        # Create a query
        query_compiler = self.query_compiler_class(models.Book.objects.all(), "Hello", operator='and')

        # Check it
        expected_result = {'bool': {
            'filter': {'match': {'content_type': 'searchtests.Book'}},
            'must': {'multi_match': {'query': 'Hello', 'fields': ['_all', '_partials'], 'operator': 'and'}}
        }}
        self.assertDictEqual(query_compiler.get_query(), expected_result)

    def test_filter(self):
        # Create a query
        query_compiler = self.query_compiler_class(models.Book.objects.filter(title="Test"), "Hello")

        # Check it
        expected_result = {'bool': {'filter': [
            {'match': {'content_type': 'searchtests.Book'}},
            {'term': {'title_filter': 'Test'}}
        ], 'must': {'multi_match': {'query': 'Hello', 'fields': ['_all', '_partials']}}}}
        self.assertDictEqual(query_compiler.get_query(), expected_result)

    def test_and_filter(self):
        # Create a query
        query_compiler = self.query_compiler_class(models.Book.objects.filter(title="Test", publication_date=datetime.date(2017, 10, 18)), "Hello")

        # Check it
        expected_result = {'bool': {'filter': [
            {'match': {'content_type': 'searchtests.Book'}},
            {'bool': {'must': [{'term': {'publication_date_filter': '2017-10-18'}}, {'term': {'title_filter': 'Test'}}]}}
        ], 'must': {'multi_match': {'query': 'Hello', 'fields': ['_all', '_partials']}}}}

        # Make sure field filters are sorted (as they can be in any order which may cause false positives)
        query = query_compiler.get_query()
        field_filters = query['bool']['filter'][1]['bool']['must']
        field_filters[:] = sorted(field_filters, key=lambda f: list(f['term'].keys())[0])

        self.assertDictEqual(query, expected_result)

    def test_or_filter(self):
        # Create a query
        query_compiler = self.query_compiler_class(models.Book.objects.filter(Q(title="Test") | Q(publication_date=datetime.date(2017, 10, 18))), "Hello")

        # Make sure field filters are sorted (as they can be in any order which may cause false positives)
        query = query_compiler.get_query()
        field_filters = query['bool']['filter'][1]['bool']['should']
        field_filters[:] = sorted(field_filters, key=lambda f: list(f['term'].keys())[0])

        # Check it
        expected_result = {'bool': {'filter': [
            {'match': {'content_type': 'searchtests.Book'}},
            {'bool': {'should': [{'term': {'publication_date_filter': '2017-10-18'}}, {'term': {'title_filter': 'Test'}}]}}
        ], 'must': {'multi_match': {'query': 'Hello', 'fields': ['_all', '_partials']}}}}
        self.assertDictEqual(query, expected_result)

    def test_negated_filter(self):
        # Create a query
        query_compiler = self.query_compiler_class(models.Book.objects.exclude(publication_date=datetime.date(2017, 10, 18)), "Hello")

        # Check it
        expected_result = {'bool': {'filter': [
            {'match': {'content_type': 'searchtests.Book'}},
            {'bool': {'mustNot': {'term': {'publication_date_filter': '2017-10-18'}}}}
        ], 'must': {'multi_match': {'query': 'Hello', 'fields': ['_all', '_partials']}}}}
        self.assertDictEqual(query_compiler.get_query(), expected_result)

    def test_fields(self):
        # Create a query
        query_compiler = self.query_compiler_class(models.Book.objects.all(), "Hello", fields=['title'])

        # Check it
        expected_result = {'bool': {
            'filter': {'match': {'content_type': 'searchtests.Book'}},
            'must': {'match': {'title': 'Hello'}}
        }}
        self.assertDictEqual(query_compiler.get_query(), expected_result)

    def test_fields_with_and_operator(self):
        # Create a query
        query_compiler = self.query_compiler_class(models.Book.objects.all(), "Hello", fields=['title'], operator='and')

        # Check it
        expected_result = {'bool': {
            'filter': {'match': {'content_type': 'searchtests.Book'}},
            'must': {'match': {'title': {'query': 'Hello', 'operator': 'and'}}}
        }}
        self.assertDictEqual(query_compiler.get_query(), expected_result)

    def test_multiple_fields(self):
        # Create a query
        query_compiler = self.query_compiler_class(models.Book.objects.all(), "Hello", fields=['title', 'content'])

        # Check it
        expected_result = {'bool': {
            'filter': {'match': {'content_type': 'searchtests.Book'}},
            'must': {'multi_match': {'fields': ['title', 'content'], 'query': 'Hello'}}
        }}
        self.assertDictEqual(query_compiler.get_query(), expected_result)

    def test_multiple_fields_with_and_operator(self):
        # Create a query
        query_compiler = self.query_compiler_class(
            models.Book.objects.all(), "Hello", fields=['title', 'content'], operator='and'
        )

        # Check it
        expected_result = {'bool': {
            'filter': {'match': {'content_type': 'searchtests.Book'}},
            'must': {'multi_match': {'fields': ['title', 'content'], 'query': 'Hello', 'operator': 'and'}}
        }}
        self.assertDictEqual(query_compiler.get_query(), expected_result)

    def test_exact_lookup(self):
        # Create a query
        query_compiler = self.query_compiler_class(models.Book.objects.filter(title__exact="Test"), "Hello")

        # Check it
        expected_result = {'bool': {'filter': [
            {'match': {'content_type': 'searchtests.Book'}},
            {'term': {'title_filter': 'Test'}}
        ], 'must': {'multi_match': {'query': 'Hello', 'fields': ['_all', '_partials']}}}}
        self.assertDictEqual(query_compiler.get_query(), expected_result)

    def test_none_lookup(self):
        # Create a query
        query_compiler = self.query_compiler_class(models.Book.objects.filter(title=None), "Hello")

        # Check it
        expected_result = {'bool': {'filter': [
            {'match': {'content_type': 'searchtests.Book'}},
            {'bool': {'mustNot': {'exists': {'field': 'title_filter'}}}}
        ], 'must': {'multi_match': {'query': 'Hello', 'fields': ['_all', '_partials']}}}}
        self.assertDictEqual(query_compiler.get_query(), expected_result)

    def test_isnull_true_lookup(self):
        # Create a query
        query_compiler = self.query_compiler_class(models.Book.objects.filter(title__isnull=True), "Hello")

        # Check it
        expected_result = {'bool': {'filter': [
            {'match': {'content_type': 'searchtests.Book'}},
            {'bool': {'mustNot': {'exists': {'field': 'title_filter'}}}}
        ], 'must': {'multi_match': {'query': 'Hello', 'fields': ['_all', '_partials']}}}}
        self.assertDictEqual(query_compiler.get_query(), expected_result)

    def test_isnull_false_lookup(self):
        # Create a query
        query_compiler = self.query_compiler_class(models.Book.objects.filter(title__isnull=False), "Hello")

        # Check it
        expected_result = {'bool': {'filter': [
            {'match': {'content_type': 'searchtests.Book'}},
            {'exists': {'field': 'title_filter'}}
        ], 'must': {'multi_match': {'query': 'Hello', 'fields': ['_all', '_partials']}}}}
        self.assertDictEqual(query_compiler.get_query(), expected_result)

    def test_startswith_lookup(self):
        # Create a query
        query_compiler = self.query_compiler_class(models.Book.objects.filter(title__startswith="Test"), "Hello")

        # Check it
        expected_result = {'bool': {'filter': [
            {'match': {'content_type': 'searchtests.Book'}},
            {'prefix': {'title_filter': 'Test'}}
        ], 'must': {'multi_match': {'query': 'Hello', 'fields': ['_all', '_partials']}}}}
        self.assertDictEqual(query_compiler.get_query(), expected_result)

    def test_gt_lookup(self):
        # This also tests conversion of python dates to strings

        # Create a query
        query_compiler = self.query_compiler_class(
            models.Book.objects.filter(publication_date__gt=datetime.datetime(2014, 4, 29)), "Hello"
        )

        # Check it
        expected_result = {'bool': {'filter': [
            {'match': {'content_type': 'searchtests.Book'}},
            {'range': {'publication_date_filter': {'gt': '2014-04-29'}}}
        ], 'must': {'multi_match': {'query': 'Hello', 'fields': ['_all', '_partials']}}}}
        self.assertDictEqual(query_compiler.get_query(), expected_result)

    def test_lt_lookup(self):
        # Create a query
        query_compiler = self.query_compiler_class(
            models.Book.objects.filter(publication_date__lt=datetime.datetime(2014, 4, 29)), "Hello"
        )

        # Check it
        expected_result = {'bool': {'filter': [
            {'match': {'content_type': 'searchtests.Book'}},
            {'range': {'publication_date_filter': {'lt': '2014-04-29'}}}
        ], 'must': {'multi_match': {'query': 'Hello', 'fields': ['_all', '_partials']}}}}
        self.assertDictEqual(query_compiler.get_query(), expected_result)

    def test_gte_lookup(self):
        # Create a query
        query_compiler = self.query_compiler_class(
            models.Book.objects.filter(publication_date__gte=datetime.datetime(2014, 4, 29)), "Hello"
        )

        # Check it
        expected_result = {'bool': {'filter': [
            {'match': {'content_type': 'searchtests.Book'}},
            {'range': {'publication_date_filter': {'gte': '2014-04-29'}}}
        ], 'must': {'multi_match': {'query': 'Hello', 'fields': ['_all', '_partials']}}}}
        self.assertDictEqual(query_compiler.get_query(), expected_result)

    def test_lte_lookup(self):
        # Create a query
        query_compiler = self.query_compiler_class(
            models.Book.objects.filter(publication_date__lte=datetime.datetime(2014, 4, 29)), "Hello"
        )

        # Check it
        expected_result = {'bool': {'filter': [
            {'match': {'content_type': 'searchtests.Book'}},
            {'range': {'publication_date_filter': {'lte': '2014-04-29'}}}
        ], 'must': {'multi_match': {'query': 'Hello', 'fields': ['_all', '_partials']}}}}
        self.assertDictEqual(query_compiler.get_query(), expected_result)

    def test_range_lookup(self):
        start_date = datetime.datetime(2014, 4, 29)
        end_date = datetime.datetime(2014, 8, 19)

        # Create a query
        query_compiler = self.query_compiler_class(
            models.Book.objects.filter(publication_date__range=(start_date, end_date)), "Hello"
        )

        # Check it
        expected_result = {'bool': {'filter': [
            {'match': {'content_type': 'searchtests.Book'}},
            {'range': {'publication_date_filter': {'gte': '2014-04-29', 'lte': '2014-08-19'}}}
        ], 'must': {'multi_match': {'query': 'Hello', 'fields': ['_all', '_partials']}}}}
        self.assertDictEqual(query_compiler.get_query(), expected_result)

    def test_custom_ordering(self):
        # Create a query
        query_compiler = self.query_compiler_class(
            models.Book.objects.order_by('publication_date'), "Hello", order_by_relevance=False
        )

        # Check it
        expected_result = [{'publication_date_filter': 'asc'}]
        self.assertDictEqual(query_compiler.get_sort(), expected_result)

    def test_custom_ordering_reversed(self):
        # Create a query
        query_compiler = self.query_compiler_class(
            models.Book.objects.order_by('-publication_date'), "Hello", order_by_relevance=False
        )

        # Check it
        expected_result = [{'publication_date_filter': 'desc'}]
        self.assertDictEqual(query_compiler.get_sort(), expected_result)

    def test_custom_ordering_multiple(self):
        # Create a query
        query_compiler = self.query_compiler_class(
            models.Book.objects.order_by('publication_date', 'number_of_pages'), "Hello", order_by_relevance=False
        )

        # Check it
        expected_result = [{'publication_date_filter': 'asc'}, {'number_of_pages_filter': 'asc'}]
        self.assertDictEqual(query_compiler.get_sort(), expected_result)


class TestElasticsearch5SearchResults(TestCase):
    fixtures = ['search']

    def assertDictEqual(self, a, b):
        default = JSONSerializer().default
        self.assertEqual(
            json.dumps(a, sort_keys=True, default=default), json.dumps
        )

    def get_results(self):
        backend = Elasticsearch5SearchBackend({})
        query_compiler = mock.MagicMock()
        query_compiler.queryset = models.Book.objects.all()
        query_compiler.get_query.return_value = 'QUERY'
        query_compiler.get_sort.return_value = None
        return backend.results_class(backend, query_compiler)

    def construct_search_response(self, results):
        return {
            '_shards': {'failed': 0, 'successful': 5, 'total': 5},
            'hits': {
                'hits': [
                    {
                        '_id': 'searchtests_book:' + str(result),
                        '_index': 'wagtail',
                        '_score': 1,
                        '_type': 'searchtests_book',
                        'fields': {
                            'pk': [str(result)],
                        }
                    }
                    for result in results
                ],
                'max_score': 1,
                'total': len(results)
            },
            'timed_out': False,
            'took': 2
        }

    @mock.patch('elasticsearch.Elasticsearch.search')
    def test_basic_search(self, search):
        search.return_value = self.construct_search_response([])
        results = self.get_results()

        list(results)  # Performs search

        search.assert_any_call(
            body={'query': 'QUERY'},
            _source=False,
            stored_fields='pk',
            index='wagtail__searchtests_book',
            scroll='2m',
            size=100
        )

    @mock.patch('elasticsearch.Elasticsearch.search')
    def test_get_single_item(self, search):
        # Need to return something to prevent index error
        search.return_value = self.construct_search_response([1])
        results = self.get_results()

        results[10]  # Performs search

        search.assert_any_call(
            from_=10,
            body={'query': 'QUERY'},
            _source=False,
            stored_fields='pk',
            index='wagtail__searchtests_book',
            size=1
        )

    @mock.patch('elasticsearch.Elasticsearch.search')
    def test_slice_results(self, search):
        search.return_value = self.construct_search_response([])
        results = self.get_results()[1:4]

        list(results)  # Performs search

        search.assert_any_call(
            from_=1,
            body={'query': 'QUERY'},
            _source=False,
            stored_fields='pk',
            index='wagtail__searchtests_book',
            size=3
        )

    @mock.patch('elasticsearch.Elasticsearch.search')
    def test_slice_results_multiple_times(self, search):
        search.return_value = self.construct_search_response([])
        results = self.get_results()[10:][:10]

        list(results)  # Performs search

        search.assert_any_call(
            from_=10,
            body={'query': 'QUERY'},
            _source=False,
            stored_fields='pk',
            index='wagtail__searchtests_book',
            size=10
        )

    @mock.patch('elasticsearch.Elasticsearch.search')
    def test_slice_results_and_get_item(self, search):
        # Need to return something to prevent index error
        search.return_value = self.construct_search_response([1])
        results = self.get_results()[10:]

        results[10]  # Performs search

        search.assert_any_call(
            from_=20,
            body={'query': 'QUERY'},
            _source=False,
            stored_fields='pk',
            index='wagtail__searchtests_book',
            size=1
        )

    @mock.patch('elasticsearch.Elasticsearch.search')
    def test_result_returned(self, search):
        search.return_value = self.construct_search_response([1])
        results = self.get_results()

        self.assertEqual(results[0], models.Book.objects.get(id=1))

    @mock.patch('elasticsearch.Elasticsearch.search')
    def test_len_1(self, search):
        search.return_value = self.construct_search_response([1])
        results = self.get_results()

        self.assertEqual(len(results), 1)

    @mock.patch('elasticsearch.Elasticsearch.search')
    def test_len_2(self, search):
        search.return_value = self.construct_search_response([1, 2])
        results = self.get_results()

        self.assertEqual(len(results), 2)

    @mock.patch('elasticsearch.Elasticsearch.search')
    def test_duplicate_results(self, search):  # Duplicates will not be removed
        search.return_value = self.construct_search_response([1, 1])
        results = list(self.get_results())  # Must cast to list so we only create one query

        self.assertEqual(len(results), 2)
        self.assertEqual(results[0], models.Book.objects.get(id=1))
        self.assertEqual(results[1], models.Book.objects.get(id=1))

    @mock.patch('elasticsearch.Elasticsearch.search')
    def test_result_order(self, search):
        search.return_value = self.construct_search_response(
            [1, 2, 3]
        )
        results = list(self.get_results())  # Must cast to list so we only create one query

        self.assertEqual(results[0], models.Book.objects.get(id=1))
        self.assertEqual(results[1], models.Book.objects.get(id=2))
        self.assertEqual(results[2], models.Book.objects.get(id=3))

    @mock.patch('elasticsearch.Elasticsearch.search')
    def test_result_order_2(self, search):
        search.return_value = self.construct_search_response(
            [3, 2, 1]
        )
        results = list(self.get_results())  # Must cast to list so we only create one query

        self.assertEqual(results[0], models.Book.objects.get(id=3))
        self.assertEqual(results[1], models.Book.objects.get(id=2))
        self.assertEqual(results[2], models.Book.objects.get(id=1))


class TestElasticsearch5Mapping(TestCase):
    fixtures = ['search']

    def assertDictEqual(self, a, b):
        default = JSONSerializer().default
        self.assertEqual(
            json.dumps(a, sort_keys=True, default=default), json.dumps(b, sort_keys=True, default=default)
        )

    def setUp(self):
        # Create ES mapping
        self.es_mapping = Elasticsearch5SearchBackend.mapping_class(models.Book)

        # Create ES document
        self.obj = models.Book.objects.get(id=4)

    def test_get_document_type(self):
        self.assertEqual(self.es_mapping.get_document_type(), 'searchtests_book')

    def test_get_mapping(self):
        # Build mapping
        mapping = self.es_mapping.get_mapping()

        # Check
        expected_result = {
            'searchtests_book': {
                'properties': {
                    'pk': {'type': 'keyword', 'store': True, 'include_in_all': False},
                    'content_type': {'type': 'keyword', 'include_in_all': False},
                    '_partials': {'analyzer': 'edgengram_analyzer', 'search_analyzer': 'standard', 'include_in_all': False, 'type': 'text'},
                    'title': {'type': 'text', 'boost': 2.0, 'include_in_all': True, 'analyzer': 'edgengram_analyzer', 'search_analyzer': 'standard'},
                    'title_filter': {'type': 'keyword', 'include_in_all': False},
                    'authors': {
                        'type': 'nested',
                        'properties': {
                            'name': {'type': 'text', 'include_in_all': True},
                            'date_of_birth_filter': {'type': 'date', 'include_in_all': False},
                        },
                    },
                    'publication_date_filter': {'type': 'date', 'include_in_all': False},
                    'number_of_pages_filter': {'type': 'integer', 'include_in_all': False},
                    'tags': {
                        'type': 'nested',
                        'properties': {
                            'name': {'type': 'text', 'include_in_all': True},
                            'slug_filter': {'type': 'keyword', 'include_in_all': False},
                        },
                    }
                }
            }
        }

        self.assertDictEqual(mapping, expected_result)

    def test_get_document_id(self):
        self.assertEqual(self.es_mapping.get_document_id(self.obj), 'searchtests_book:' + str(self.obj.pk))

    def test_get_document(self):
        # Get document
        document = self.es_mapping.get_document(self.obj)

        # Sort partials
        if '_partials' in document:
            document['_partials'].sort()

        # Check
        expected_result = {
            'pk': '4',
            'content_type': ["searchtests.Book"],
            '_partials': ['The Fellowship of the Ring'],
            'title': 'The Fellowship of the Ring',
            'title_filter': 'The Fellowship of the Ring',
            'authors': [
                {
                    'name': 'J. R. R. Tolkien',
                    'date_of_birth_filter': datetime.date(1892, 1, 3)
                }
            ],
            'publication_date_filter': datetime.date(1954, 7, 29),
            'number_of_pages_filter': 423,
            'tags': []
        }

        self.assertDictEqual(document, expected_result)


class TestElasticsearch5MappingInheritance(TestCase):
    fixtures = ['search']

    def assertDictEqual(self, a, b):
        default = JSONSerializer().default
        self.assertEqual(
            json.dumps(a, sort_keys=True, default=default), json.dumps(b, sort_keys=True, default=default)
        )

    def setUp(self):
        # Create ES mapping
        self.es_mapping = Elasticsearch5SearchBackend.mapping_class(models.Novel)

        self.obj = models.Novel.objects.get(id=4)

    def test_get_document_type(self):
        self.assertEqual(self.es_mapping.get_document_type(), 'searchtests_book_searchtests_novel')

    def test_get_mapping(self):
        # Build mapping
        mapping = self.es_mapping.get_mapping()

        # Check
        expected_result = {
            'searchtests_book_searchtests_novel': {
                'properties': {
                    # New
                    'searchtests_novel__setting': {'type': 'text', 'include_in_all': True, 'analyzer': 'edgengram_analyzer', 'search_analyzer': 'standard'},
                    'searchtests_novel__protagonist': {
                        'type': 'nested',
                        'properties': {
                            'name': {'type': 'text', 'boost': 0.5, 'include_in_all': True}
                        }
                    },
                    'searchtests_novel__characters': {
                        'type': 'nested',
                        'properties': {
                            'name': {'type': 'text', 'boost': 0.25, 'include_in_all': True}
                        }
                    },

                    # Inherited
                    'pk': {'type': 'keyword', 'store': True, 'include_in_all': False},
                    'content_type': {'type': 'keyword', 'include_in_all': False},
                    '_partials': {'analyzer': 'edgengram_analyzer', 'search_analyzer': 'standard', 'include_in_all': False, 'type': 'text'},
                    'title': {'type': 'text', 'boost': 2.0, 'include_in_all': True, 'analyzer': 'edgengram_analyzer', 'search_analyzer': 'standard'},
                    'title_filter': {'type': 'keyword', 'include_in_all': False},
                    'authors': {
                        'type': 'nested',
                        'properties': {
                            'name': {'type': 'text', 'include_in_all': True},
                            'date_of_birth_filter': {'type': 'date', 'include_in_all': False},
                        },
                    },
                    'publication_date_filter': {'type': 'date', 'include_in_all': False},
                    'number_of_pages_filter': {'type': 'integer', 'include_in_all': False},
                    'tags': {
                        'type': 'nested',
                        'properties': {
                            'name': {'type': 'text', 'include_in_all': True},
                            'slug_filter': {'type': 'keyword', 'include_in_all': False},
                        },
                    }
                }
            }
        }

        self.assertDictEqual(mapping, expected_result)

    def test_get_document_id(self):
        # This must be tests_searchtest instead of 'tests_searchtest_tests_searchtestchild'
        # as it uses the contents base content type name.
        # This prevents the same object being accidentally indexed twice.
        self.assertEqual(self.es_mapping.get_document_id(self.obj), 'searchtests_book:' + str(self.obj.pk))

    def test_get_document(self):
        # Build document
        document = self.es_mapping.get_document(self.obj)

        # Sort partials
        if '_partials' in document:
            document['_partials'].sort()

        # Sort characters
        if 'searchtests_novel__characters' in document:
            document['searchtests_novel__characters'].sort(key=lambda c: c['name'])

        # Check
        expected_result = {
            # New
            'searchtests_novel__setting': "Middle Earth",
            'searchtests_novel__protagonist': {
                'name': "Frodo Baggins"
            },
            'searchtests_novel__characters': [
                {
                    'name': "Bilbo Baggins"
                },
                {
                    'name': "Frodo Baggins"
                },
                {
                    'name': "Gandalf"
                }
            ],

            # Changed
            'content_type': ["searchtests.Novel", "searchtests.Book"],
            '_partials': ['Middle Earth', 'The Fellowship of the Ring'],

            # Inherited
            'pk': '4',
            'title': 'The Fellowship of the Ring',
            'title_filter': 'The Fellowship of the Ring',
            'authors': [
                {
                    'name': 'J. R. R. Tolkien',
                    'date_of_birth_filter': datetime.date(1892, 1, 3)
                }
            ],
            'publication_date_filter': datetime.date(1954, 7, 29),
            'number_of_pages_filter': 423,
            'tags': []
        }

        self.assertDictEqual(document, expected_result)


class TestBackendConfiguration(TestCase):
    def test_default_settings(self):
        backend = Elasticsearch5SearchBackend(params={})

        self.assertEqual(len(backend.hosts), 1)
        self.assertEqual(backend.hosts[0]['host'], 'localhost')
        self.assertEqual(backend.hosts[0]['port'], 9200)
        self.assertEqual(backend.hosts[0]['use_ssl'], False)

    def test_hosts(self):
        # This tests that HOSTS goes to es_hosts
        backend = Elasticsearch5SearchBackend(params={
            'HOSTS': [
                {
                    'host': '127.0.0.1',
                    'port': 9300,
                    'use_ssl': True,
                    'verify_certs': True,
                }
            ]
        })

        self.assertEqual(len(backend.hosts), 1)
        self.assertEqual(backend.hosts[0]['host'], '127.0.0.1')
        self.assertEqual(backend.hosts[0]['port'], 9300)
        self.assertEqual(backend.hosts[0]['use_ssl'], True)

    def test_urls(self):
        # This test backwards compatibility with old URLS setting
        backend = Elasticsearch5SearchBackend(params={
            'URLS': [
                'http://localhost:12345',
                'https://127.0.0.1:54321',
                'http://username:password@elasticsearch.mysite.com',
                'https://elasticsearch.mysite.com/hello',
            ],
        })

        self.assertEqual(len(backend.hosts), 4)
        self.assertEqual(backend.hosts[0]['host'], 'localhost')
        self.assertEqual(backend.hosts[0]['port'], 12345)
        self.assertEqual(backend.hosts[0]['use_ssl'], False)

        self.assertEqual(backend.hosts[1]['host'], '127.0.0.1')
        self.assertEqual(backend.hosts[1]['port'], 54321)
        self.assertEqual(backend.hosts[1]['use_ssl'], True)

        self.assertEqual(backend.hosts[2]['host'], 'elasticsearch.mysite.com')
        self.assertEqual(backend.hosts[2]['port'], 80)
        self.assertEqual(backend.hosts[2]['use_ssl'], False)
        self.assertEqual(backend.hosts[2]['http_auth'], ('username', 'password'))

        self.assertEqual(backend.hosts[3]['host'], 'elasticsearch.mysite.com')
        self.assertEqual(backend.hosts[3]['port'], 443)
        self.assertEqual(backend.hosts[3]['use_ssl'], True)
        self.assertEqual(backend.hosts[3]['url_prefix'], '/hello')<|MERGE_RESOLUTION|>--- conflicted
+++ resolved
@@ -17,16 +17,6 @@
 
 class TestElasticsearch5SearchBackend(ElasticsearchCommonSearchBackendTests, TestCase):
     backend_path = 'wagtail.search.backends.elasticsearch5'
-
-    # Broken
-    @unittest.expectedFailure
-<<<<<<< HEAD
-    def test_filter_isnull_true(self):
-        super(TestElasticsearch5SearchBackend, self).test_filter_isnull_true()
-=======
-    def test_delete(self):
-        super(TestElasticsearch5SearchBackend, self).test_delete()
->>>>>>> 26d9fb42
 
 
 class TestElasticsearch5SearchQuery(TestCase):
